--- conflicted
+++ resolved
@@ -95,7 +95,14 @@
 
 **Windows shortcut:** Use `.\scripts\start-dictation.ps1` to install deps and start dictation automatically.
 
-<<<<<<< HEAD
+## Deleting memories and tasks
+
+Each memory and task has a trash icon (🗑️) button for deletion:
+- Click the delete button to get a confirmation dialog
+- Deleted items are permanently removed (hard delete)
+- API returns 404 for unknown IDs; UI shows "Item already gone" message
+- Works with keyboard navigation (Tab to focus, Enter/Space to activate)
+
 ## Web-based voice dictation
 
 The web interface includes a built-in voice dictation feature:
@@ -120,15 +127,6 @@
 - Offline transcription using faster-whisper
 - Respects AUTH_TOKEN authentication
 - Visual feedback during recording and transcription
-=======
-## Deleting memories and tasks
-
-Each memory and task has a trash icon (🗑️) button for deletion:
-- Click the delete button to get a confirmation dialog
-- Deleted items are permanently removed (hard delete)
-- API returns 404 for unknown IDs; UI shows "Item already gone" message
-- Works with keyboard navigation (Tab to focus, Enter/Space to activate)
->>>>>>> 40c859fc
 
 ## Don’t commit secrets/data
 - Keep `.env` and `server/app.db` out of git (already in `.gitignore`).
