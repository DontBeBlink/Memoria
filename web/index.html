--- conflicted
+++ resolved
@@ -146,16 +146,12 @@
   passEl.value = PASS;
     const authWarning = document.getElementById('authWarning');
 
-<<<<<<< HEAD
     // Pagination state
     let memCurrentPage = 0;
     let memCurrentQuery = '';
     const memPerPage = 50;
 
-    savePassBtn.onclick = () => { PASS = passEl.value.trim(); localStorage.setItem('memoria_pass', PASS); alert('Passcode set locally'); };
-=======
   savePassBtn.onclick = () => { PASS = passEl.value.trim(); window.PASS = PASS; localStorage.setItem('memoria_pass', PASS); alert('Passcode set locally'); };
->>>>>>> 3aa8d8b9
 
     async function api(path, method='GET', body=null) {
       const res = await fetch(API + path, {
@@ -184,7 +180,6 @@
       return res.json();
     }
 
-<<<<<<< HEAD
     async function loadMemories() {
       const params = new URLSearchParams();
       if (memCurrentQuery) {
@@ -219,7 +214,8 @@
       memPageInfo.textContent = `Page ${currentPageNum} of ${totalPages} (${total} total)`;
       memPrevBtn.disabled = memCurrentPage === 0;
       memNextBtn.disabled = memCurrentPage >= totalPages - 1;
-=======
+    }
+
     async function deleteItem(type, id, listElement) {
       const itemName = type === 'memory' ? 'memory' : 'task';
       if (!confirm(`Delete this ${itemName}?`)) {
@@ -284,7 +280,6 @@
       setTimeout(() => {
         messageEl.style.display = 'none';
       }, 3000);
->>>>>>> 3aa8d8b9
     }
 
     async function loadAll() {
