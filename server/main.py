--- conflicted
+++ resolved
@@ -13,11 +13,7 @@
 import requests
 
 from . import storage
-<<<<<<< HEAD
-from .schemas import MemoryIn, MemoryPatch, TaskIn, TaskPatch, CaptureIn
-=======
-from .schemas import MemoryIn, TaskIn, CaptureIn, TranscriptionResponse
->>>>>>> 9d75c62f
+from .schemas import MemoryIn, MemoryPatch, TaskIn, TaskPatch, CaptureIn, TranscriptionResponse
 
 load_dotenv()
 
@@ -101,7 +97,6 @@
 def post_memory(mem: MemoryIn, auth=Depends(require_auth)):
   return storage.add_memory(mem.text)
 
-<<<<<<< HEAD
 @app.patch("/memories/{memory_id}")
 def patch_memory(memory_id: int, mem: MemoryPatch, auth=Depends(require_auth)):
   # Prepare fields to update
@@ -117,14 +112,13 @@
     raise HTTPException(status_code=404, detail="Memory not found")
   
   return result
-=======
+
 @app.delete("/memories/{memory_id}", status_code=204)
 def delete_memory(memory_id: int, auth=Depends(require_auth)):
   deleted = storage.delete_memory(memory_id)
   if not deleted:
     raise HTTPException(status_code=404, detail="Not found")
   return None
->>>>>>> 9d75c62f
 
 @app.get("/tasks")
 def get_tasks(open_only: bool = False, auth=Depends(require_auth)):
@@ -134,7 +128,6 @@
 def post_task(task: TaskIn, auth=Depends(require_auth)):
   return storage.add_task(task.title, task.due)
 
-<<<<<<< HEAD
 @app.patch("/tasks/{task_id}")
 def patch_task(task_id: int, task: TaskPatch, auth=Depends(require_auth)):
   # Prepare fields to update
@@ -154,14 +147,13 @@
     raise HTTPException(status_code=404, detail="Task not found")
   
   return result
-=======
+
 @app.delete("/tasks/{task_id}", status_code=204)
 def delete_task(task_id: int, auth=Depends(require_auth)):
   deleted = storage.delete_task(task_id)
   if not deleted:
     raise HTTPException(status_code=404, detail="Not found")
   return None
->>>>>>> 9d75c62f
 
 @app.post("/tasks/{task_id}/done")
 def done_task(task_id: int, done: bool = True, auth=Depends(require_auth)):
