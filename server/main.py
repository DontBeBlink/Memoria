--- conflicted
+++ resolved
@@ -5,11 +5,7 @@
 from datetime import datetime, timedelta
 from typing import Optional, Dict, Any, Tuple
 
-<<<<<<< HEAD
-from fastapi import FastAPI, Depends, HTTPException, Header, UploadFile, File
-=======
-from fastapi import FastAPI, Depends, HTTPException, Header, File, UploadFile
->>>>>>> 8181e26f
+from fastapi import FastAPI, Depends, HTTPException, Header, UploadFile, File, File, UploadFile
 from fastapi.middleware.cors import CORSMiddleware
 from fastapi.responses import FileResponse, JSONResponse
 from fastapi.staticfiles import StaticFiles
@@ -17,12 +13,8 @@
 import requests
 
 from . import storage
-<<<<<<< HEAD
-from .schemas import MemoryIn, TaskIn, CaptureIn
+from .schemas import MemoryIn, MemoryPatch, TaskIn, TaskPatch, CaptureIn, TranscriptionResponse
 import json
-=======
-from .schemas import MemoryIn, MemoryPatch, TaskIn, TaskPatch, CaptureIn, TranscriptionResponse
->>>>>>> 8181e26f
 
 load_dotenv()
 
@@ -194,7 +186,6 @@
     row = storage.add_memory(parsed["text"])
     return {"type": "memory", "item": row}
 
-<<<<<<< HEAD
 @app.get("/export")
 def export_data(auth=Depends(require_auth)):
   """Export all memories and tasks as JSON."""
@@ -228,7 +219,7 @@
       results["tasks"][status] += 1
   
   return results
-=======
+
 @app.post("/transcribe", response_model=TranscriptionResponse)
 async def transcribe_audio(audio: UploadFile = File(...), auth=Depends(require_auth)):
     """Transcribe audio file using faster-whisper"""
@@ -296,7 +287,6 @@
         raise
     except Exception as e:
         raise HTTPException(status_code=500, detail=f"Transcription failed: {str(e)}")
->>>>>>> 8181e26f
 
 # --------- helpers
 
